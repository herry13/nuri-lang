--- conflicted
+++ resolved
@@ -1,6 +1,5 @@
 (** Module Type contains the type environment (list and map)
     as well as its algebra functions.
-<<<<<<< HEAD
 
     Module dependencies:
     - Common
@@ -8,13 +7,7 @@
     @author Herry (herry13\@gmail.com)
     @since 2014
 *)
-=======
->>>>>>> df10d50f
-
-    Module dependencies:
-    - Common
-
-<<<<<<< HEAD
+
 type system = { types : types ; environment : environment }
 
 and types = t list
@@ -395,260 +388,4 @@
     in
     { types = sys.types ; environment = iter sys.environment sys.environment }
 ;;
-*)
-=======
-    @author Herry (herry13\@gmail.com)
-    @since 2014
-*)
-
-open Common
-open Syntax
-
-type system = { types : types ; environment : environment }
-
-and types = t list
-
-and environment = variable_type list
-
-and variable_type = Domain.reference * t
-
-and map = t MapRef.t
-
-exception Error of int * string
-
-(** Raise an exception Error.
-    @param code the error's code
-    @param message the error's message
-    @raise Error
-*)
-let error code message =
-    let msg = if message = "" then message else (" " ^ message) in
-    raise (Error (code, "[typeErr" ^ (string_of_int code) ^ "]" ^ msg))
-;;
-
-
-(* alias of functions from module Domain *)
-let (@+)  = Domain.(@+) ;;
-let (@+.) = Domain.(@+.) ;;
-let (@-)  = Domain.(@-) ;;
-let (!-)  = Domain.(!-) ;;
-let (@<=) = Domain.(@<=) ;;
-let (@<)  = Domain.(@<) ;;
-let (@<<) = Domain.(@<<) ;;
-let (!<<) = Domain.(!<<) ;;
-
-
-(** Generate a string of a map of variable-type.
-    @param map the map of variable-type
-    @return a string
-*)
-let string_of_map ?buffer:(buf = Buffer.create 42) map =
-    MapRef.iter (fun var t ->
-        buf << !^var ;
-        buf << " : " ;
-        buf << (string_of_type t) ;
-        buf <. '\n'
-    ) map ;
-    buf
-;;
-
-(** Return the type of a variable within given map. If the variable is not exist then
-    it returns T_Undefined. *)
-let type_of variable map = if MapRef.mem variable map then MapRef.find variable map
-                           else T_Undefined
-;;
-
-
-(** Generate a string of a type-environment.
-    @param env the type-environment
-    @return a string
-*)
-let string_of_environment ?buffer:(buf = Buffer.create 42) env =
-    List.iter (fun (var, t) ->
-        buf << !^var ;
-        buf << " : " ;
-        buf << (string_of_type t) ;
-        buf <. '\n'
-    ) env ;
-    buf
-;;
-
-let string_of_types ?buffer:(buf = Buffer.create 42) types =
-    List.iter (fun t ->
-        buf << (string_of_type t) ;
-        buf <. '\n'
-    ) types ;
-    buf
-;;
-
-let string_of_system ?buffer:(buf = Buffer.create 42) sys =
-    buf << "types:\n" ;
-    let buf = string_of_types ~buffer:buf sys.types in
-    buf << "environment:\n" ;
-    let buf = string_of_environment ~buffer:buf sys.environment in
-    buf
-;;
-
-let builtin_types = [
-    T_Bool ;
-    T_Int ;
-    T_Float ;
-    T_String ;
-    T_Null ;
-    T_Any ;
-    T_Action ;
-    T_Constraint ;
-    T_Object T_PlainObject ;
-    T_Object T_PlainSchema
-] ;;
-
-let initial_system = { types = builtin_types ; environment = [] } ;;
-
-(*******************************************************************
- * typing judgement functions
- *******************************************************************)
-
-(** Return the type of given variable within given type-environment. If the
-    variable is not exist, then return T_Undefined.
-    @param variable the variable to be searched
-    @param env the type-environment
-    @return the type of variable
-*)
-let rec (@:) variable sys =
-    let rec iter env = match env with
-        | []                                -> T_Undefined
-        | (var, t) :: _ when var = variable -> t
-        | _ :: tail                         -> iter tail
-    in
-    iter sys.environment
-;;
-
-(** Return true of the first (left) type is a subtype of the second (right)
-    type, otherwise false.
-    @param type1 the first (left) type
-    @param type2 the second (right) type
-    @return bool
-*)
-let rec (<:) type1 type2 = match type1, type2 with
-    | _, _ when type1 = type2                         -> true
-    | T_Any, _ when type2 <> T_Undefined              -> true
-    | T_Int, T_Float                                  -> true
-    | T_Enum (id1, _), T_Enum (id2, _) when id1 = id2 -> true
-    | T_Null, T_Reference _                           -> true
-    | T_Object t1, T_Object t2                        -> true
-    | T_Reference t1, T_Reference t2                  -> t1 <:: t2
-    | T_List t1, T_List t2                            -> t1 <: t2
-    | _                                               -> false
-
-and (<::) schema1 schema2 = match schema1, schema2 with
-    | _, _ when schema1 = schema2                         -> true
-    | T_Schema (id1, _), T_Schema (id2, _) when id1 = id2 -> true
-    | T_Schema _, T_PlainObject                           -> true
-    | T_Schema (_, super), _                              -> super <:: schema2
-    | _                                                   -> false
-;;
-
-let rec has t sys = match t with
-    | T_Undefined
-    | T_Forward _       -> false
-    | T_Reference t_obj -> has (T_Object t_obj) sys
-    | T_List tl         -> has tl sys
-    | T_Enum (id, _) ->
-        (
-            List.exists (fun tx -> match tx with
-                | T_Enum (idx, _) when id = idx -> true
-                | _ -> false
-            ) sys.types
-        )
-    | T_Object T_Schema (id, _) ->
-        (
-            List.exists (fun tx -> match tx with
-                | T_Object T_Schema (idx, _) when id = idx -> true
-                | _ -> false
-            ) sys.types
-        )
-    | _ -> List.exists (fun tx -> t = tx) sys.types
-;;
-
-let well_formed sys = List.for_all (fun (_, t) -> has t sys) sys.environment ;;
-
-
-(*******************************************************************
- * type assignment functions
- *******************************************************************)
-
-let assign t_explicit t_value var sys = match (var @: sys), t_explicit, t_value with
-    | T_Undefined, T_Undefined, T_Any ->
-        error 490 ("You need to explicitly define the type of '" ^ !^var ^ "'.")
-
-    | T_Undefined, T_Undefined, _ ->
-        { types = sys.types ; environment = (var, t_value) :: sys.environment }
-
-    | T_Undefined, _, _ when t_value <: t_explicit ->
-        { types = sys.types ; environment = (var, t_explicit) :: sys.environment }
-
-    | T_Forward _, T_Undefined, _ ->
-        { types = sys.types ; environment = (var, t_value) :: sys.environment }
-
-    | T_Forward _, _, _
-    | T_Undefined, _, T_Forward _ -> 
-        { types = sys.types ; environment = (var, t_explicit) :: (var, t_value) :: sys.environment }
-
-    | T_Undefined, _, _ ->
-        error 406 ("The value's type is not subtype of the explicit type of '" ^ !^var ^ "'.")
-
-    | t_var, T_Undefined, _ when t_value <: t_var -> sys
-
-    | t_var, T_Undefined, T_Forward _ ->
-        { types = sys.types ; environment = (var, t_value) :: sys.environment }
-
-    | _, T_Undefined, _ ->
-        error 407 ("The value's type is not subtype of the variable's type: " ^ !^var ^ ".")
-
-    | t_var, _, _ when (t_value <: t_explicit) && (t_explicit <: t_var) -> sys
-
-    | _ when not (t_value <: t_explicit) ->
-        error 408 ("The value's type is not subtype of the explicit type of '" ^ !^var ^ "'.")
-
-    | _ ->
-        error 409 ("The explicit type is not subtype of the variable's type: " ^ !^var ^ ".")
-;;
-
-let variables_with_prefix prefix env =
-    if prefix = [] then env
-    else if env = [] then []
-    else List.fold_left (fun env (var, t) ->
-             if prefix @< var then (var, t) :: env
-             else env
-         ) [] env
-;;
-
-let copy srcPrefix destPrefix sys =
-    let env = List.fold_left (fun env (var, t) ->
-            (destPrefix @+ (var @- srcPrefix), t) :: env
-        ) sys.environment (variables_with_prefix srcPrefix sys.environment)
-    in
-    { types = sys.types ; environment = env }
-;;
-
-let rec resolve var namespace sys = match namespace, var with
-    | _, "root" :: rs    -> ([], !<<rs @: sys)
-    | [], "parent" :: rs -> error 409 "Parent of root is impossible."
-    | _, "parent" :: rs  -> (!-namespace, (!-namespace @<< rs) @: sys)
-    | _, "this" :: rs    -> (namespace, (namespace @<< rs) @: sys)
-    | [], _              -> ([], var @: sys)
-    | _, _ ->
-        match (namespace @<< var) @: sys with
-        | T_Undefined -> resolve !-namespace var sys
-        | t           -> (namespace, t)
-;;
-
-let extends src dest namespace sys =
-    let prototype = match resolve src namespace sys with
-        | _, T_Undefined -> error 410 ("Prototype is not found: " ^ !^src)
-        | ns, t when t <: T_Object T_PlainObject -> ns @+ src
-        | _, t -> error 411 ("Prototype is not an object: " ^ (string_of_type t))
-    in
-    copy prototype dest sys
-;;
->>>>>>> df10d50f
+*)